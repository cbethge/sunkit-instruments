--- conflicted
+++ resolved
@@ -169,8 +169,8 @@
 def get_obssum_filename(time_range):
     """
     Download the RHESSI observing summary data from one of the RHESSI
-    servers, parses it, and returns the name of the obssumm files relevant for
-    the time range.
+    servers, parses it, and returns the name of the obssumm file relevant for
+    the time range
 
     Parameters
     ----------
@@ -179,13 +179,13 @@
 
     Returns
     -------
-    out : list
-        Returns the filenames of the observation summary file
-
-    Examples
-    --------
-    >>> import sunpy.instr.rhessi as rhessi
-    >>> rhessi.get_obssum_filename(('2011/04/04', '2011/04/05'))   # doctest: +SKIP
+    out : string
+        Returns the filename of the observation summary file
+
+    Examples
+    --------
+    >>> import sunpy.instr.rhessi as rhessi
+    >>> rhessi.get_obssumm_filename(('2011/04/04', '2011/04/05'))   # doctest: +SKIP
 
     .. note::
         This API is currently limited to providing data from whole days only.
@@ -199,14 +199,9 @@
     result = parse_obssumm_dbase_file(f[0])
     _time_range = TimeRange(time_range)
 
-    index_number_start = _time_range.start.day - 1
-    index_number_end = _time_range.end.day - 1
-
-<<<<<<< HEAD
-    return [data_servers[0] + data_location + filename + 's' for filename in result.get('filename')[index_number_start:index_number_end]]
-=======
-    return get_base_url() + data_location + result.get('filename')[index_number] + 's'
->>>>>>> c6ae83b6
+    index_number = _time_range.start.day - 1
+
+    return get_base_url() + data_location + filename + 's' for filename in result.get('filename')[index_number_start:index_number_end]]
 
 
 def get_obssumm_file(time_range):
@@ -282,8 +277,7 @@
               '50 - 100 keV', '100 - 300 keV', '300 - 800 keV', '800 - 7000 keV',
               '7000 - 20000 keV']
 
-    # The data stored in the FITS file are "compressed" countrates stored as
-    # one byte
+    # the data stored in the fits file are "compressed" countrates stored as one byte
     compressed_countrate = np.array(afits[6].data.field('countrate'))
 
     countrate = uncompress_countrate(compressed_countrate)
@@ -291,7 +285,7 @@
 
     time_array = [reference_time_ut + timedelta(0,time_interval_sec * a) for a in np.arange(dim)]
 
-    # TODO generate the labels for the dict automatically from labels
+    #TODO generate the labels for the dict automatically from labels
     data = {'time': time_array, 'data': countrate, 'labels': labels}
 
     return header, data
@@ -335,8 +329,7 @@
     ----------
     hsi_linecolors.pro `<http://hesperia.gsfc.nasa.gov/ssw/hessi/idl/gen/hsi_linecolors.pro`_
     """
-    return 'black', 'magenta', 'lime', 'cyan', 'y', 'red', 'blue', 'orange', 'olive'
-
+    return ('black', 'magenta', 'lime', 'cyan', 'y', 'red', 'blue', 'orange', 'olive')
 
 def _backproject(calibrated_event_list, detector=8, pixel_size=(1., 1.),
                  image_dim=(64, 64)):
