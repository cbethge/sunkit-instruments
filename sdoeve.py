# -*- coding: utf-8 -*-
#
#
# <License info will go here...>
"""
    Provides programs to process and analyze EVE data.
    
    .. warning:: This module is still in development!

"""  

from __future__ import absolute_import
import urllib
import csv
from datetime import datetime, date, time  
<<<<<<< HEAD
from sunpy.time import anytim
=======
from sunpy.time import parse_time
>>>>>>> 5accf110

def get_latest_l0cs_goes_data():
    """Grab the latest EVE GOES Proxy data and plot it in a standard 
    (GOES) plot format
    
    Parameters
    ----------
    None : none

    Returns
    -------
    value : tuple
        Return a tuple (filename, headers) where filename is the local file 
        name under which the object can be found, and headers is 
        whatever the info() method of the object returned by urlopen.

    See Also
    --------

    Examples
    --------
    >>> import sunpy.instr.sdoeve as eve
    >>> eve.get_latest_l0cs_goes_data()
    
    Reference
    ---------
    | 

    """
    
    #TODO should this be in the net module?
    url = 'http://lasp.colorado.edu/eve/data_access/quicklook/quicklook_data/L0CS/LATEST_EVE_L0CS_DIODES_1m.txt'
    
    f = urllib.urlretrieve(url)
    reader = csv.reader(open(f[0], "rb"), delimiter = ' ', skipinitialspace = True)
    
    i = 0
    
    t = []
    xrsb = []
    xrsa = []
    
    for row in reader:
        if row[0][0] != ';':
            #read the date line
            if i == 0:
                d = date(int(row[0]),int(row[2]),int(row[3]))
            else:
                t.append(time(int(row[0][0:2]),int(row[0][2:4])))
                xrsb.append(float(row[1]))
                xrsa.append(float(row[2])) 
            i = i + 1
           
    ts = [datetime.combine(d,s) for s in t]
    
    return [ts,xrsa, xrsb]

def show_latest_l0cs_goes_data():
    """Download and plot the latest EVE GOES proxy data in a standard GOES plot.

    Parameters
    ----------
    None : none

    Returns
    -------
    None : none

    See Also
    --------

    Examples
    --------
    >>> import sunpy.instr.sdoeve as eve
    >>> eve.show_latest_l0cs_goes_data()
    
    Reference
    ---------
    | 

    """
    from sunpy.instr.goes import show as goes_show
    
    data = get_latest_l0cs_goes_data()
    
    goes_show(data[0], data[1], data[2], 
              title = 'EVE GOES Proxy Xray Flux (1 minute data)')
    
def get_l0cs_data(time_range):
    """Download EVE Level 0CS data for a time range (not done coding!)
    
    .. warning:: Note done coding!
    """
    return 0
    
def get_l0cs_date(request_date):
    """Download EVE Level 0CS data for a specific date.

    .. warning:: Note done coding!

    Parameters
    ----------
<<<<<<< HEAD
    date : anytim compatible time string or datetime object
=======
    date : parse_time compatible time string or datetime object
>>>>>>> 5accf110

    Returns
    -------
    dict : none

    See Also
    --------

    Examples
    --------
    >>> import sunpy.instr.sdoeve as eve
    >>> data = eve.get_l0cs_date(['2010/04/03'])
    
    Reference
    ---------
    | http://lasp.colorado.edu/eve/data_access/
    
    """
    
    url_root = 'http://lasp.colorado.edu/eve/data/quicklook/L0CS/SpWx/'
    _date = parse_time(request_date)
    
    url = url_root + _date.strftime('%Y/%Y%m%d') + '_EVE_L0CS_DIODES_1m.txt'
    url_counts = url_root + _date.strftime('%Y/%Y%m%d') + '_EVE_L0CS_DIODES_1m_counts.txt'
    
    f = urllib.urlretrieve(url)
    reader = csv.reader(open(f[0], "rb"), delimiter = ' ', skipinitialspace = True)
  
    field_names = ('hhmm', 'xrs-b', 'xrs-a', 'sem', 'ESPquad', 'esp171', 
                   'esp257', 'esp304', 'esp366', 'espdark', 'megsp', 'megsdark', 
                   'q0esp', 'q1esp', 'q3esp', 'cmlat', 'cmlon')
    
    t = []
    xrsb = []
    xrsa = []
    i = 0
    for row in reader:
        if row[0][0] != ';':
            #read the date line
            if i == 0:
                d = date(int(row[0]),int(row[2]),int(row[3]))
            else:
                t.append(time(int(row[0][0:2]),int(row[0][2:4])))
                xrsb.append(float(row[1]))
                xrsa.append(float(row[2])) 
            i = i + 1
   <|MERGE_RESOLUTION|>--- conflicted
+++ resolved
@@ -13,11 +13,7 @@
 import urllib
 import csv
 from datetime import datetime, date, time  
-<<<<<<< HEAD
-from sunpy.time import anytim
-=======
 from sunpy.time import parse_time
->>>>>>> 5accf110
 
 def get_latest_l0cs_goes_data():
     """Grab the latest EVE GOES Proxy data and plot it in a standard 
@@ -120,11 +116,7 @@
 
     Parameters
     ----------
-<<<<<<< HEAD
-    date : anytim compatible time string or datetime object
-=======
     date : parse_time compatible time string or datetime object
->>>>>>> 5accf110
 
     Returns
     -------
